// Paper: http://www.siam.org/meetings/sdm06/proceedings/030caof.pdf
package denstream

import (
	"fmt"
	"github.com/antongulenko/go-bitflow-pipeline/clustering"
	log "github.com/sirupsen/logrus"
	"math"
	"time"
)

var inputCount int = 0

const (
	Outlier       = -1
	NewOutlier    = -2
	OutlierStr    = "-1"
	NewOutlierStr = "-2"
)

type ClusterSpace interface {
	NumClusters() int

	NearestCluster(point []float64) clustering.SphericalCluster
	ClustersDo(func(cluster clustering.SphericalCluster))

	NewCluster(point []float64, timestamp time.Time) clustering.SphericalCluster
	Insert(cluster clustering.SphericalCluster)
	Delete(cluster clustering.SphericalCluster, reason string)
	TransferCluster(cluster clustering.SphericalCluster, otherSpace ClusterSpace)
	UpdateCluster(cluster clustering.SphericalCluster, do func() (reinsertCluster bool))
	checkClusterForOpt(epsilon float64) float64
}

type Clusterer struct {
	pClusters ClusterSpace
	oClusters ClusterSpace

	HistoryFading    float64 // "λ" in the paper. >0. The higher it is, the less important are history points.
	Epsilon          float64 // "ε" in the paper. >0. The epsilon neighborhood makes core objects merge into one density area.
	MaxOutlierWeight float64 // "βµ" in the paper. [0..µ]. Minimum weight of a p-cluster.

	lastPeriodicCheck     time.Time
	computedDecayInterval time.Duration
	decayCheckCounter     int
}

func (c *Clusterer) String() string {
	return fmt.Sprintf("denstream-clusterer (λ=%v, ε=%v, βµ=%v, %v p-clusters, %v o-clusters, decay checked %v times, every %v)",
		c.HistoryFading, c.Epsilon, c.MaxOutlierWeight, c.pClusters.NumClusters(), c.oClusters.NumClusters(), c.decayCheckCounter, c.computedDecayInterval)
}

// Set the lambda parameter (HistoryFading) to a value that makes the weights of all clusters decay by 1 after the given interval.
// The computation is based on the MaxOutlierWeight parameter.
func (c *Clusterer) SetDecayTimeUnit(delta time.Duration) {
	c.HistoryFading = math.Log(c.MaxOutlierWeight/(c.MaxOutlierWeight-1)) / (delta.Seconds() * 1000)
}

<<<<<<< HEAD
func (c *DenstreamClusterer) Insert(point []float64, timestamp time.Time) (clusterId int) {
	inputCount++
=======
func (c *Clusterer) Insert(point []float64, timestamp time.Time) (clusterId int) {
>>>>>>> f4e29279
	if c.computedDecayInterval == 0 {
		// Lazy initialize
		c.computedDecayInterval = c.decayCheckInterval()
	}

	// First insert the point into a p-cluster, an o-cluster, or create a new o-cluster
	clusterId = c.insertPoint(point)
	if clusterId <= NewOutlier {
		c.oClusters.NewCluster(point, timestamp)
	}

	// Periodically decay and check all micro-clusters
	now := timestamp
	delta := now.Sub(c.lastPeriodicCheck)
	if c.lastPeriodicCheck.IsZero() {
		c.lastPeriodicCheck = now
	} else if delta > c.computedDecayInterval {
		c.periodicCheck(now, delta)
		c.decayCheckCounter++
		c.lastPeriodicCheck = now
	}

	if inputCount%10000 == 0 {
		epsilondiff := c.pClusters.checkClusterForOpt(c.Epsilon)
		log.Println("epsilon diff: ", epsilondiff)
		c.Epsilon += math.Round(epsilondiff*100) / 100
		log.Println("modified epsilon to ", c.Epsilon)
	}
	return
}

func (c *Clusterer) GetCluster(point []float64) (clusterId int) {
	_, nearest := c.testMergeNearest(point, c.pClusters)
	if nearest != nil {
		return nearest.Id()
	}
	_, nearest = c.testMergeNearest(point, c.oClusters)
	if nearest != nil {
		return Outlier
	}
	return NewOutlier
}

// ========================================================================================================
// ==== Internal ====
// ========================================================================================================

func (c *Clusterer) insertPoint(point []float64) int {
	// 1. try to merge into closest p-cluster. check if new radius small enough.
	clust := c.mergeNearest(point, c.pClusters)
	if clust != nil {
		return clust.Id()
	}

	// 2. try to merge into closest o-cluster. check if new radius small enough. then check new weight: if large enough, convert to p-cluster.
	clust = c.mergeNearest(point, c.oClusters)
	if clust != nil {
		if clust.W() > c.MaxOutlierWeight {
			// Promote the o-cluster to a p-cluster
			c.oClusters.TransferCluster(clust, c.pClusters)
			return clust.Id()
		} else {
			return Outlier
		}
	}

	return NewOutlier
}

func (c *Clusterer) testMergeNearest(point []float64, space ClusterSpace) (testCluster clustering.SphericalCluster, realCluster clustering.SphericalCluster) {
	realCluster = space.NearestCluster(point)
	if realCluster != nil {
		testCluster = realCluster.Clone() // Copy the cluster to check the radius after mergin the incoming point
		testCluster.Merge(point)
		if radius := testCluster.Radius(); radius > c.Epsilon {
			realCluster = nil
			testCluster = nil
		}
	}
	return
}

func (c *Clusterer) mergeNearest(point []float64, space ClusterSpace) clustering.SphericalCluster {
	test, realCluster := c.testMergeNearest(point, space)
	if realCluster != nil {
		space.UpdateCluster(realCluster, func() bool {
			realCluster.CopyFrom(test)
			return true
		})
	}
	return realCluster
}

func (c *Clusterer) weightDecay(delta time.Duration) float64 {
	timeUnits := delta.Seconds() * 1000
	res := math.Pow(2, -c.HistoryFading*timeUnits)
	return res
}

// The interval, in which the clusters should decay their weight and be checked for too small weight
// This is the time, after which the weight of a cluster decays by 1
func (c *Clusterer) decayCheckInterval() time.Duration {
	resFloat := float64(time.Millisecond) * (1 / c.HistoryFading) * math.Log(c.MaxOutlierWeight/(c.MaxOutlierWeight-1))
	res := time.Duration(resFloat)
	if res < 0 {
		panic(fmt.Sprintf("Lambda value (%v) too low, leads to decay check interval overflow: %v", c.HistoryFading, res))
	}
	return res
}

func (c *Clusterer) periodicCheck(curTime time.Time, delta time.Duration) {
	decayFactor := c.weightDecay(delta)

	// 1. decay weight of p-clusters. delete, if too small.
	c.pClusters.ClustersDo(func(clust clustering.SphericalCluster) {
		c.pClusters.UpdateCluster(clust, func() bool {
			clust.Decay(decayFactor)
			return clust.W() >= c.MaxOutlierWeight
		})
	})

	// 2. decay weight of o-clusters. delete, if too small.
	c.oClusters.ClustersDo(func(clust clustering.SphericalCluster) {
		if clust.CreationTime().Equal(curTime) {
			// If the cluster has JUST been created, do not decay it yet
			return
		}
		c.oClusters.UpdateCluster(clust, func() bool {
			clust.Decay(decayFactor)
			t1 := curTime.Sub(clust.CreationTime()) + delta
			minWeight := (c.weightDecay(t1) - 1) / (decayFactor - 1)
			return clust.W() >= minWeight
		})
	})
}<|MERGE_RESOLUTION|>--- conflicted
+++ resolved
@@ -56,12 +56,8 @@
 	c.HistoryFading = math.Log(c.MaxOutlierWeight/(c.MaxOutlierWeight-1)) / (delta.Seconds() * 1000)
 }
 
-<<<<<<< HEAD
-func (c *DenstreamClusterer) Insert(point []float64, timestamp time.Time) (clusterId int) {
+func (c *Clusterer) Insert(point []float64, timestamp time.Time) (clusterId int) {
 	inputCount++
-=======
-func (c *Clusterer) Insert(point []float64, timestamp time.Time) (clusterId int) {
->>>>>>> f4e29279
 	if c.computedDecayInterval == 0 {
 		// Lazy initialize
 		c.computedDecayInterval = c.decayCheckInterval()
