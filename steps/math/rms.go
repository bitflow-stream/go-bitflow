package math

import (
	"math"

	"github.com/bitflow-stream/go-bitflow/bitflow"
	"github.com/bitflow-stream/go-bitflow/script/reg"
)

func RegisterRMS(b reg.ProcessorRegistry) {
	b.RegisterBatchStep("rms",
<<<<<<< HEAD
		func(_ map[string]string) (bitflow.BatchProcessingStep, error) {
=======
		func(params map[string]interface{}) (bitflow.BatchProcessingStep, error) {
>>>>>>> 518e2f4c
			return new(BatchRms), nil
		},
		"Compute the Root Mean Square value for every metric in a data batch. Output a single sample with all values.")
}

type BatchRms struct {
}

func (r *BatchRms) ProcessBatch(header *bitflow.Header, samples []*bitflow.Sample) (*bitflow.Header, []*bitflow.Sample, error) {
	if len(samples) == 0 {
		return header, samples, nil
	}
	res := make([]bitflow.Value, len(header.Fields))
	num := float64(len(samples))
	for i := range header.Fields {
		rms := float64(0)
		for _, sample := range samples {
			val := float64(sample.Values[i])
			rms += val * val / num
		}
		rms = math.Sqrt(rms)
		res[i] = bitflow.Value(rms)
	}
	outSample := samples[0].Clone() // Use the first sample as the reference for metadata (timestamp and tags)
	outSample.Values = res
	return header, []*bitflow.Sample{outSample}, nil
}

func (r *BatchRms) String() string {
	return "Root Mean Square"
}<|MERGE_RESOLUTION|>--- conflicted
+++ resolved
@@ -9,11 +9,7 @@
 
 func RegisterRMS(b reg.ProcessorRegistry) {
 	b.RegisterBatchStep("rms",
-<<<<<<< HEAD
-		func(_ map[string]string) (bitflow.BatchProcessingStep, error) {
-=======
-		func(params map[string]interface{}) (bitflow.BatchProcessingStep, error) {
->>>>>>> 518e2f4c
+		func(_ map[string]interface{}) (bitflow.BatchProcessingStep, error) {
 			return new(BatchRms), nil
 		},
 		"Compute the Root Mean Square value for every metric in a data batch. Output a single sample with all values.")
