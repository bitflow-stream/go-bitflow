package steps

import (
	"github.com/antongulenko/go-bitflow-pipeline"
	"github.com/antongulenko/go-bitflow-pipeline/builder"
)

func RegisterGenericBatch(b builder.PipelineBuilder) {
	b.RegisterAnalysisParamsErr("batch",
		func(p *pipeline.SamplePipeline, params map[string]string) (err error) {
			timeout := builder.DurationParam(params, "timeout", 0, true, &err)
			if err == nil {
				p.Add(&pipeline.BatchProcessor{
					FlushTags:    []string{params["tag"]},
					FlushTimeout: timeout,
				})
			}
			return
		},
<<<<<<< HEAD
		"Collect samples and flush them when the given tag changes its value. Affects the follow-up analysis step, if it is also a batch analysis", builder.RequiredParams("tag"), builder.OptionalParams("timeout"))
=======
		"Collect samples and flush them on different events (wall time/sample time/tag change/number of samples). Affects the follow-up analysis step, if it is also a batch analysis", []string{"tag"}, "timeout")
>>>>>>> 85b68d81
}<|MERGE_RESOLUTION|>--- conflicted
+++ resolved
@@ -17,9 +17,5 @@
 			}
 			return
 		},
-<<<<<<< HEAD
-		"Collect samples and flush them when the given tag changes its value. Affects the follow-up analysis step, if it is also a batch analysis", builder.RequiredParams("tag"), builder.OptionalParams("timeout"))
-=======
-		"Collect samples and flush them on different events (wall time/sample time/tag change/number of samples). Affects the follow-up analysis step, if it is also a batch analysis", []string{"tag"}, "timeout")
->>>>>>> 85b68d81
+		"Collect samples and flush them on different events (wall time/sample time/tag change/number of samples). Affects the follow-up analysis step, if it is also a batch analysis", builder.RequiredParams("tag"), builder.OptionalParams("timeout"))
 }