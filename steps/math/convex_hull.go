package math

import (
	"fmt"
	"sort"

	"github.com/bitflow-stream/go-bitflow/bitflow"
	"github.com/bitflow-stream/go-bitflow/script/reg"
	log "github.com/sirupsen/logrus"
)

// Graham Scan for computing the convex hull of a point set
// https://en.wikipedia.org/wiki/Graham_scan

type Point struct {
	X, Y float64
}

func (p Point) Distance(other Point) float64 {
	return (p.X-other.X)*(p.X-other.X) + (p.Y-other.Y)*(p.Y-other.Y)
}

type ConvexHull []Point

func ComputeConvexHull(points []Point) ConvexHull {
	p := ConvexHull(points)
	if len(p) < 3 {
		return p
	}
	lowest := p.ComputeLowestPoint()
	sort.Sort(AngleBasedSort{Reference: lowest, Points: p})

	hull := make(ConvexHull, 0, len(p)+1)
	p1 := p[0]
	p2 := p[1]
	p3 := p[2]
	hull = append(hull, p1)

	if lowest != p1 {
		panic(fmt.Errorf("Lowest point not at beginning of hull. Lowest %v, first: %v", lowest, p1))
	}

	for i := 2; i < len(p); {
		if isLeftTurn(p1, p2, p3) {
			hull = append(hull, p2)
			i++
			if i >= len(p) {
				if isLeftTurn(p2, p3, lowest) {
					hull = append(hull, p3)
				}
				break
			}
			p1, p2, p3 = p2, p3, p[i]
		} else {
			if len(hull) <= 1 {
				// TODO this is probably a bug, debug and fix
				log.Warnln("Illegal convex hull with", len(p), "points")
				return p
			}
			p2 = p1
			p1 = hull[len(hull)-2]
			hull = hull[:len(hull)-1]
		}
	}

	hull = append(hull, lowest) // Close the "circle"
	return hull
}

func (p ConvexHull) ComputeLowestPoint() (low Point) {
	low = p[0]
	for _, point := range p {
		if point.Y < low.Y || (point.Y == low.Y && point.X < low.X) {
			low = point
		}
	}
	return
}

func isLeftTurn(a, b, c Point) bool {
	// > 0: left turn
	// == 0: collinear points
	// < 0: right turn
	return crossProductZ(a, b, c) > 0
}

func crossProductZ(a, b, c Point) float64 {
	return (b.X-a.X)*(c.Y-a.Y) - (c.X-a.X)*(b.Y-a.Y)
}

// ==================== Sort by the angle from a reference point ====================

func SortByAngle(points []Point) []Point {
	p := ConvexHull(points)
	l := p.ComputeLowestPoint()
	sort.Sort(AngleBasedSort{Reference: l, Points: p})
	return p
}

type AngleBasedSort struct {
	Reference Point
	Points    []Point
}

func (s AngleBasedSort) Len() int {
	return len(s.Points)
}

func (s AngleBasedSort) Swap(i, j int) {
	p := s.Points
	p[i], p[j] = p[j], p[i]
}

func (s AngleBasedSort) Less(i, j int) bool {
	a, b := s.Points[i], s.Points[j]
	z := crossProductZ(s.Reference, a, b)
	if z == 0 {
		// Collinear points: use distance to reference as second argument
		return s.Reference.Distance(a) < s.Reference.Distance(b)
	}
	return z > 0
}

// ====================================== Batch processor ======================================

func BatchConvexHull(sortOnly bool) bitflow.BatchProcessingStep {
	desc := "convex hull"
	if sortOnly {
		desc += " sort"
	}
	return &bitflow.SimpleBatchProcessingStep{
		Description: desc,
		Process: func(header *bitflow.Header, samples []*bitflow.Sample) (*bitflow.Header, []*bitflow.Sample, error) {
			if len(header.Fields) != 2 {
				return nil, nil, fmt.Errorf(
					"Cannot compute convex hull for %v dimension(s), only 2-dimensional data is allowed", len(header.Fields))
			}
			points := make([]Point, len(samples))
			for i, sample := range samples {
				points[i].X = float64(sample.Values[0])
				points[i].Y = float64(sample.Values[1])
			}

			var hull ConvexHull
			if sortOnly {
				hull = SortByAngle(points)
			} else {
				hull = ComputeConvexHull(points)
			}

			for i, point := range hull {
				samples[i].Values[0] = bitflow.Value(point.X)
				samples[i].Values[1] = bitflow.Value(point.Y)
			}
			log.Println("Convex hull reduced samples from", len(samples), "to", len(hull))
			return header, samples[:len(hull)], nil
		},
	}
}

func RegisterConvexHull(b reg.ProcessorRegistry) {
	b.RegisterBatchStep("convex_hull",
<<<<<<< HEAD
		func(_ map[string]string) (bitflow.BatchProcessingStep, error) {
=======
		func(params map[string]interface{}) (bitflow.BatchProcessingStep, error) {
>>>>>>> 518e2f4c
			return BatchConvexHull(false), nil
		},
		"Filter out the convex hull for a two-dimensional batch of samples")
}

func RegisterConvexHullSort(b reg.ProcessorRegistry) {
	b.RegisterBatchStep("convex_hull_sort",
<<<<<<< HEAD
		func(_ map[string]string) (bitflow.BatchProcessingStep, error) {
=======
		func(params map[string]interface{}) (bitflow.BatchProcessingStep, error) {
>>>>>>> 518e2f4c
			return BatchConvexHull(true), nil
		},
		"Sort a two-dimensional batch of samples in order around their center")
}<|MERGE_RESOLUTION|>--- conflicted
+++ resolved
@@ -160,11 +160,7 @@
 
 func RegisterConvexHull(b reg.ProcessorRegistry) {
 	b.RegisterBatchStep("convex_hull",
-<<<<<<< HEAD
-		func(_ map[string]string) (bitflow.BatchProcessingStep, error) {
-=======
-		func(params map[string]interface{}) (bitflow.BatchProcessingStep, error) {
->>>>>>> 518e2f4c
+		func(_ map[string]interface{}) (bitflow.BatchProcessingStep, error) {
 			return BatchConvexHull(false), nil
 		},
 		"Filter out the convex hull for a two-dimensional batch of samples")
@@ -172,11 +168,7 @@
 
 func RegisterConvexHullSort(b reg.ProcessorRegistry) {
 	b.RegisterBatchStep("convex_hull_sort",
-<<<<<<< HEAD
-		func(_ map[string]string) (bitflow.BatchProcessingStep, error) {
-=======
-		func(params map[string]interface{}) (bitflow.BatchProcessingStep, error) {
->>>>>>> 518e2f4c
+		func(_ map[string]interface{}) (bitflow.BatchProcessingStep, error) {
 			return BatchConvexHull(true), nil
 		},
 		"Sort a two-dimensional batch of samples in order around their center")
