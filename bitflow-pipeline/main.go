--- conflicted
+++ resolved
@@ -19,10 +19,6 @@
 	*pipeline.SamplePipeline
 }
 
-<<<<<<< HEAD
-// Can be filled from init() functions using RegisterAnalysis() and RegisterParameterizedAnalysis
-var analysis_registry = make(map[string]registeredAnalysis)
-=======
 var builder query.PipelineBuilder
 
 func RegisterAnalysis(name string, setupPipeline func(pipeline *Pipeline), description string) {
@@ -43,7 +39,6 @@
 		return setupPipeline(&Pipeline{pipeline})
 	}, description)
 }
->>>>>>> a9bb8452
 
 func RegisterAnalysisParams(name string, setupPipeline func(pipeline *Pipeline, params map[string]string), description string, requiredParams []string, optionalParams ...string) {
 	RegisterAnalysisParamsErr(name, func(pipeline *Pipeline, params map[string]string) error {
@@ -81,113 +76,25 @@
 	printPipeline := flag.Bool("print-pipeline", false, "Print the parsed pipeline and exit. Can be used to verify the input script.")
 
 	bitflow.RegisterGolibFlags()
-<<<<<<< HEAD
-	f.RegisterAllFlags()
-=======
 	builder.Endpoints.RegisterFlags()
->>>>>>> a9bb8452
 	flag.Parse()
 	golib.ConfigureLogging()
 	if *printAnalyses {
 		fmt.Printf("Available analysis steps:\n%v\n", builder.PrintAllAnalyses())
 		return 0
 	}
-<<<<<<< HEAD
-	analyses, err := resolvePipeline(analysisNames)
-=======
 
 	pipeline, err := make_pipeline()
->>>>>>> a9bb8452
 	if err != nil {
 		log.Errorln(err)
 		log.Fatalln("Use -print-analyses to print all available analysis steps.")
 	}
 	defer golib.ProfileCpu()()
-<<<<<<< HEAD
-	if err := p.Configure(&f); err != nil {
-		log.Fatalln(err)
-	}
-	p.setup(analyses)
-	if err := p.CheckTasks(); err != nil {
-		log.Fatalln(err)
-	}
-	for _, str := range p.print() {
-		log.Println(str)
-	}
-	return p.StartAndWait()
-}
-
-type parameterizedAnalysis struct {
-	setup  ParameterizedAnalysisFunc
-	params string
-}
-
-func resolvePipeline(analysisNames golib.StringSlice) ([]parameterizedAnalysis, error) {
-	result := make([]parameterizedAnalysis, 0, len(analysisNames))
-	for _, name := range analysisNames {
-		params := ""
-		if index := strings.IndexRune(name, ','); index >= 0 {
-			params = name[index+1:]
-			name = name[:index]
-		}
-		analysis, ok := analysis_registry[name]
-		if !ok {
-			return nil, fmt.Errorf("Analysis '%v' not registered. Available analyses:%v", name, allAnalyses())
-		}
-		result = append(result, parameterizedAnalysis{analysis.Func, params})
-	}
-	return result, nil
-}
-
-func allAnalyses() string {
-	all := make(SortedAnalyses, 0, len(analysis_registry))
-	for _, analysis := range analysis_registry {
-		all = append(all, analysis)
-	}
-	sort.Sort(all)
-	var buf bytes.Buffer
-	for i, analysis := range all {
-		if analysis.Func == nil {
-			continue
-		}
-		if i > 0 {
-			buf.WriteString("\n")
-		}
-		buf.WriteString(" - ")
-		buf.WriteString(analysis.Name)
-		if analysis.Params != "" {
-			buf.WriteString(" (Params: ")
-			buf.WriteString(analysis.Params)
-			buf.WriteString(")")
-		}
-	}
-	return buf.String()
-}
-
-type SortedAnalyses []registeredAnalysis
-
-func (slice SortedAnalyses) Len() int {
-	return len(slice)
-}
-
-func (slice SortedAnalyses) Less(i, j int) bool {
-	return slice[i].Name < slice[j].Name
-}
-
-func (slice SortedAnalyses) Swap(i, j int) {
-	slice[i], slice[j] = slice[j], slice[i]
-}
-
-type SamplePipeline struct {
-	bitflow.SamplePipeline
-	lastProcessor bitflow.SampleProcessor
-=======
 	print_pipeline(pipeline)
 	if *printPipeline {
 		return 0
 	}
 	return pipeline.StartAndWait()
->>>>>>> a9bb8452
 }
 
 func make_pipeline() (*pipeline.SamplePipeline, error) {
