package steps

import (
	"fmt"
	"sync"
	"time"

	"github.com/antongulenko/go-bitflow"
	"github.com/antongulenko/go-bitflow-pipeline"
	"github.com/antongulenko/golib"
	log "github.com/sirupsen/logrus"
	"github.com/antongulenko/go-bitflow-pipeline/builder"
)

func RegisterResendStep(b builder.PipelineBuilder) {
	b.RegisterAnalysisParamsErr("resend",
<<<<<<< HEAD
		func(p *pipeline.SamplePipeline, params map[string]string) error {
			interval, err := time.ParseDuration(params["interval"])
			if err != nil {
				return builder.ParameterError("interval", err)
			}
=======
		func(p *pipeline.SamplePipeline, params map[string]string) (err error) {
>>>>>>> 85b68d81
			p.Add(&ResendProcessor{
				Interval: query.DurationParam(params, "interval", 0, false, &err),
			})
			return
		},
		"If no new sample is received within the given period of time, resend a copy of it.", builder.RequiredParams("interval"))
}

type ResendProcessor struct {
	bitflow.NoopProcessor
	Interval time.Duration

	wg          *sync.WaitGroup
	currentLoop golib.StopChan
}

func (p *ResendProcessor) String() string {
	return fmt.Sprintf("Resend every %v", p.Interval)
}

func (p *ResendProcessor) Start(wg *sync.WaitGroup) golib.StopChan {
	if p.Interval < 0 {
		p.Interval = 0
	}
	p.wg = wg
	return p.NoopProcessor.Start(wg)
}

func (p *ResendProcessor) Sample(sample *bitflow.Sample, header *bitflow.Header) error {
	p.currentLoop.Stop()
	err := p.NoopProcessor.Sample(sample, header)
	if err == nil {
		p.currentLoop = SendPeriodically(sample, header, p.GetSink(), p.Interval, p.wg)
	}
	return err
}

func (p *ResendProcessor) Close() {
	p.currentLoop.Stop()
	p.NoopProcessor.Close()
}

func SendPeriodically(sample *bitflow.Sample, header *bitflow.Header, receiver bitflow.SampleSink, interval time.Duration, wg *sync.WaitGroup) golib.StopChan {
	stopper := golib.NewStopChan()
	wg.Add(1)
	go func() {
		defer wg.Done()
		for stopper.WaitTimeout(interval) {
			stopper.IfNotStopped(func() {
				err := receiver.Sample(sample.DeepClone(), header.Clone(header.Fields))
				if err != nil {
					log.Errorf("Error periodically resending sample (interval %v) (%v metric(s), tags: %v): %v",
						interval, len(header.Fields), sample.TagString(), err)
				}
			})
		}
	}()
	return stopper
}

func RegisterFillUpStep(b *query.PipelineBuilder) {
	b.RegisterAnalysisParamsErr("fill-up",
		func(p *pipeline.SamplePipeline, params map[string]string) (err error) {
			interval := query.DurationParam(params, "interval", 0, false, &err)
			stepInterval := query.DurationParam(params, "step-interval", interval, true, &err)
			p.Add(&FillUpProcessor{
				MinMissingInterval: interval,
				StepInterval:       stepInterval,
			})
			return
		},
		"If the timestamp different between two consecutive samples is larger than the given interval, send copies of the first sample to fill the gap", []string{"interval"}, "step-interval")
}

type FillUpProcessor struct {
	bitflow.NoopProcessor
	MinMissingInterval time.Duration
	StepInterval       time.Duration
	previous           *bitflow.Sample
}

func (p *FillUpProcessor) String() string {
	return fmt.Sprintf("Fill up samples missing for %v (in intervals of %v)", p.MinMissingInterval, p.StepInterval)
}

func (p *FillUpProcessor) Sample(sample *bitflow.Sample, header *bitflow.Header) error {
	if p.previous != nil && !p.previous.Time.Add(p.MinMissingInterval).After(sample.Time) {
		for t := p.previous.Time.Add(p.StepInterval); t.Before(sample.Time); t = t.Add(p.StepInterval) {
			clone := p.previous.DeepClone()
			clone.Time = t
			if err := p.NoopProcessor.Sample(clone, header); err != nil {
				return err
			}
		}
	}
	p.previous = sample.DeepClone() // Clone necessary because follow-up steps might modify the sample in-place
	return p.NoopProcessor.Sample(sample, header)
}<|MERGE_RESOLUTION|>--- conflicted
+++ resolved
@@ -7,24 +7,16 @@
 
 	"github.com/antongulenko/go-bitflow"
 	"github.com/antongulenko/go-bitflow-pipeline"
+	"github.com/antongulenko/go-bitflow-pipeline/builder"
 	"github.com/antongulenko/golib"
 	log "github.com/sirupsen/logrus"
-	"github.com/antongulenko/go-bitflow-pipeline/builder"
 )
 
 func RegisterResendStep(b builder.PipelineBuilder) {
 	b.RegisterAnalysisParamsErr("resend",
-<<<<<<< HEAD
-		func(p *pipeline.SamplePipeline, params map[string]string) error {
-			interval, err := time.ParseDuration(params["interval"])
-			if err != nil {
-				return builder.ParameterError("interval", err)
-			}
-=======
 		func(p *pipeline.SamplePipeline, params map[string]string) (err error) {
->>>>>>> 85b68d81
 			p.Add(&ResendProcessor{
-				Interval: query.DurationParam(params, "interval", 0, false, &err),
+				Interval: builder.DurationParam(params, "interval", 0, false, &err),
 			})
 			return
 		},
@@ -83,18 +75,19 @@
 	return stopper
 }
 
-func RegisterFillUpStep(b *query.PipelineBuilder) {
+func RegisterFillUpStep(b builder.PipelineBuilder) {
 	b.RegisterAnalysisParamsErr("fill-up",
 		func(p *pipeline.SamplePipeline, params map[string]string) (err error) {
-			interval := query.DurationParam(params, "interval", 0, false, &err)
-			stepInterval := query.DurationParam(params, "step-interval", interval, true, &err)
+			interval := builder.DurationParam(params, "interval", 0, false, &err)
+			stepInterval := builder.DurationParam(params, "step-interval", interval, true, &err)
 			p.Add(&FillUpProcessor{
 				MinMissingInterval: interval,
 				StepInterval:       stepInterval,
 			})
 			return
 		},
-		"If the timestamp different between two consecutive samples is larger than the given interval, send copies of the first sample to fill the gap", []string{"interval"}, "step-interval")
+		"If the timestamp different between two consecutive samples is larger than the given interval, send copies of the first sample to fill the gap",
+		builder.RequiredParams("interval"), builder.OptionalParams("step-interval"))
 }
 
 type FillUpProcessor struct {
