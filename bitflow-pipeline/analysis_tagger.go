package main

import (
	"fmt"
	"path/filepath"
	"strconv"

	"github.com/antongulenko/go-bitflow"
)

func init() {
	RegisterAnalysisParamsErr("set_filename", set_filename_tag,
		"When reading files, instead of using the entire path for source_tag, use only the given level in the directory tree (0 is the file, 1 the containing directory name, 2 the parent directory, ...)",
		[]string{"level"})

	RegisterAnalysisParams("source_tag",
<<<<<<< HEAD
		func(p *SamplePipeline, param string) {
			set_sample_tagger(p, param, false)
		}, "the tag to set as the data source")
	RegisterAnalysisParams("source_tag_append",
		func(p *SamplePipeline, param string) {
			set_sample_tagger(p, param, true)
		}, "the tag to set as the data source (will create new tag if already present)")
=======
		func(p *Pipeline, params map[string]string) {
			set_sample_tagger(p, params["tag"], false)
		}, "Set the name of the data source to the given tag. For files it is the file path (except see set_filename), for TCP connections it is the remote endpoint",
		[]string{"tag"})
	RegisterAnalysisParams("source_tag_append",
		func(p *Pipeline, params map[string]string) {
			set_sample_tagger(p, params["tag"], true)
		}, "Like source_tag, but don't override existing tag values. Instead, append a new tag with an incremented tag name",
		[]string{"tag"})
>>>>>>> a9bb8452
}

type SampleTagger struct {
	SourceTags    []string
	DontOverwrite bool
}

func (h *SampleTagger) HandleHeader(header *bitflow.Header, source string) {
	header.HasTags = true
}

func (h *SampleTagger) HandleSample(sample *bitflow.Sample, source string) {
	for _, tag := range h.SourceTags {
		if h.DontOverwrite {
			base := tag
			tag = base
			for i := 0; sample.HasTag(tag); i++ {
				tag = base + strconv.Itoa(i)
			}
		}
		sample.SetTag(tag, source)
	}
}

<<<<<<< HEAD
func set_sample_tagger(p *SamplePipeline, tag string, dontOverwrite bool) {
	if tag == "" {
		log.Fatalln("Sample tagger needs a parameter")
	}
	if source, ok := p.Source.(bitflow.UnmarshallingMetricSource); ok {
		source.SetSampleHandler(&SampleTagger{SourceTags: []string{tag}, DontOverwrite: dontOverwrite})
	}
}

func set_filename_tag(p *SamplePipeline, param string) {
	num, err := strconv.Atoi(param)
	if err == nil && num < 0 {
		err = errors.New("Number must be >= 0")
=======
func set_sample_tagger(p *Pipeline, tag string, dontOverwrite bool) {
	if source, ok := p.Source.(bitflow.UnmarshallingMetricSource); ok {
		source.SetSampleHandler(&SampleTagger{SourceTags: []string{tag}, DontOverwrite: dontOverwrite})
>>>>>>> a9bb8452
	}
}

func set_filename_tag(p *Pipeline, params map[string]string) error {
	num, err := strconv.ParseUint(params["level"], 10, 64)
	if err != nil {
		return parameterError("level", err)
	}

	if filesource, ok := p.Source.(*bitflow.FileSource); ok {
		filesource.ConvertFilename = func(filename string) string {
			for i := uint64(0); i < num; i++ {
				filename = filepath.Dir(filename)
			}
			return filepath.Base(filename)
		}
		return nil
	} else {
		return fmt.Errorf("Data source must be *bitflow.FileSource, but was %T instead: %v", p.Source, p.Source)
	}
}<|MERGE_RESOLUTION|>--- conflicted
+++ resolved
@@ -14,15 +14,6 @@
 		[]string{"level"})
 
 	RegisterAnalysisParams("source_tag",
-<<<<<<< HEAD
-		func(p *SamplePipeline, param string) {
-			set_sample_tagger(p, param, false)
-		}, "the tag to set as the data source")
-	RegisterAnalysisParams("source_tag_append",
-		func(p *SamplePipeline, param string) {
-			set_sample_tagger(p, param, true)
-		}, "the tag to set as the data source (will create new tag if already present)")
-=======
 		func(p *Pipeline, params map[string]string) {
 			set_sample_tagger(p, params["tag"], false)
 		}, "Set the name of the data source to the given tag. For files it is the file path (except see set_filename), for TCP connections it is the remote endpoint",
@@ -32,7 +23,6 @@
 			set_sample_tagger(p, params["tag"], true)
 		}, "Like source_tag, but don't override existing tag values. Instead, append a new tag with an incremented tag name",
 		[]string{"tag"})
->>>>>>> a9bb8452
 }
 
 type SampleTagger struct {
@@ -57,25 +47,9 @@
 	}
 }
 
-<<<<<<< HEAD
-func set_sample_tagger(p *SamplePipeline, tag string, dontOverwrite bool) {
-	if tag == "" {
-		log.Fatalln("Sample tagger needs a parameter")
-	}
-	if source, ok := p.Source.(bitflow.UnmarshallingMetricSource); ok {
-		source.SetSampleHandler(&SampleTagger{SourceTags: []string{tag}, DontOverwrite: dontOverwrite})
-	}
-}
-
-func set_filename_tag(p *SamplePipeline, param string) {
-	num, err := strconv.Atoi(param)
-	if err == nil && num < 0 {
-		err = errors.New("Number must be >= 0")
-=======
 func set_sample_tagger(p *Pipeline, tag string, dontOverwrite bool) {
 	if source, ok := p.Source.(bitflow.UnmarshallingMetricSource); ok {
 		source.SetSampleHandler(&SampleTagger{SourceTags: []string{tag}, DontOverwrite: dontOverwrite})
->>>>>>> a9bb8452
 	}
 }
 
